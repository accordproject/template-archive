--- conflicted
+++ resolved
@@ -79,16 +79,10 @@
       - name: Use Node.js 18.x
         uses: actions/setup-node@v1
         with:
-          node-version: 18.x
-    
-      - run: npm ci
+          node-version: 18.x    
 
       - name: Build
-<<<<<<< HEAD
-        run: lerna bootstrap
-=======
         run: npm ci
->>>>>>> 55709411
 
       - name: timestamp
         id: timestamp
