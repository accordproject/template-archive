--- conflicted
+++ resolved
@@ -82,10 +82,7 @@
             templateIndex.should.not.have.property('helloworld@0.5.0');
             templateIndex.should.not.have.property('helloworld@0.6.0');
             templateIndex.should.not.have.property('helloworld@0.7.2');
-<<<<<<< HEAD
-=======
             templateIndex.should.not.have.property('helloworld@0.8.0');
->>>>>>> 37039c52
             templateIndex.should.have.property('helloworld@0.9.0');
         });
 
@@ -102,8 +99,6 @@
             templateIndex.should.not.have.property('helloworld@0.7.2');
             templateIndex.should.have.property('helloworld@0.8.0');
         });
-<<<<<<< HEAD
-=======
 
         it('should retrieve latest version index for cicero version 0.11.2-20190129142217', async function() {
             const templateLibrary = new TemplateLibrary();
@@ -119,7 +114,6 @@
             templateIndex.should.not.have.property('helloworld@0.8.0');
             templateIndex.should.have.property('helloworld@0.9.0');
         });
->>>>>>> 37039c52
     });
 
     describe('#getTemplate', () => {
