#!/usr/bin/env node
/* eslint-disable no-console */
/*
 * Licensed under the Apache License, Version 2.0 (the "License");
 * you may not use this file except in compliance with the License.
 * You may obtain a copy of the License at
 *
 * http://www.apache.org/licenses/LICENSE-2.0
 *
 * Unless required by applicable law or agreed to in writing, software
 * distributed under the License is distributed on an "AS IS" BASIS,
 * WITHOUT WARRANTIES OR CONDITIONS OF ANY KIND, either express or implied.
 * See the License for the specific language governing permissions and
 * limitations under the License.
 */


'use strict';
const fs = require('fs');

const app = require('express')();
const bodyParser = require('body-parser');
const tmp = require('tmp-promise');
const Template = require('@accordproject/cicero-core').Template;
const Clause = require('@accordproject/cicero-core').Clause;
const Engine = require('@accordproject/cicero-engine').Engine;
const CodeGen = require('@accordproject/cicero-tools').CodeGen;
const FileWriter = require('@accordproject/concerto-util').FileWriter;

const GoLangVisitor = CodeGen.GoLangVisitor;
const JavaVisitor = CodeGen.JavaVisitor;
const CordaVisitor = CodeGen.CordaVisitor;
const JSONSchemaVisitor = CodeGen.JSONSchemaVisitor;
const PlantUMLVisitor = CodeGen.PlantUMLVisitor;
const TypescriptVisitor = CodeGen.TypescriptVisitor;

if(!process.env.CICERO_DIR) {
    throw new Error('You must set the CICERO_DIR environment variable.');
}

const PORT = process.env.CICERO_PORT || 6001;

// to automatically decode JSON POST
app.use(bodyParser.json());

// set the port for Express
app.set('port', PORT);

/** @template [T=object] */
class MissingArgumentError extends Error {
    /** @param {T} message Error message */
    constructor(message) {
        super(message);
        this.name = 'MissingArgumentError';
    }
}

/**
 * Handle POST requests to /trigger/:template
 * The clause is created using the template and the data.
 *
 * Template
 * ----------
 * The template parameter is the name of a directory under CICERO_DIR that contains
 * the template to use.
 *
 * Request
 * ----------
 * The POST body contains three properties:
 *  - request
 *  - data
 *  - state (optional - for stateless execution)
 *
 * Response
 * ----------
 * JSON formated response object
 *
 */
app.post('/trigger/:template', async function (req, httpResponse, next) {
    try {
        const clause = await initTemplateInstance(req);

        const engine = new Engine();
        let result;
        if(Object.keys(req.body).length === 3 &&
           Object.prototype.hasOwnProperty.call(req.body,'request') &&
           Object.prototype.hasOwnProperty.call(req.body,'state') &&
           Object.prototype.hasOwnProperty.call(req.body,'data')) {
            clause.setData(req.body.data);
            result = await engine.trigger(clause, req.body.request, req.body.state);
        } else if(Object.keys(req.body).length === 2 &&
           Object.prototype.hasOwnProperty.call(req.body,'request') &&
           Object.prototype.hasOwnProperty.call(req.body,'data')) {
            const state = { '$class' : 'org.accordproject.runtime.State' };
            clause.setData(req.body.data);
            result = await engine.trigger(clause, req.body.request, state);
            delete result.state;
        } else {
            throw new Error('Missing request, state or data in /trigger body');
        }
        httpResponse.send(result);
    }
    catch(err) {
        return next(err);
    }
});

/**
 * Handle POST requests to /parse/:template
 * The body of the POST should contain the sample text.
 * The clause is created using the template, parsing the text and if parsing succeeds returning the contract data.
 *
 * Template
 * ----------
 * The template parameter is the name of a directory under CICERO_DIR that contains
 * the template to use.
 *
 * Request
 * ----------
 * The POST body contains three properties:
 *  - sample
 *
 * Response
 * ----------
 * A data string containing the parsed output
 *
 */
app.post('/parse/:template', async function (req, httpResponse, next) {
    try {
        const clause = await initTemplateInstance(req);
        if(Object.keys(req.body).length === 1 &&
           Object.prototype.hasOwnProperty.call(req.body,'sample')) {
            clause.parse(req.body.sample.toString());
            httpResponse.send(clause.getData());
        } else {
            throw new Error('Missing sample in /parse body');
        }
    } catch(err) {
        return next(err);
    }
});

/**
 * Handle POST requests to /draft/:template
 * The body of the POST should contain the request data and any options.
 * The clause is created using the template and the data.
 * The call returns the text of the contract.
 *
 * Template
 * ----------
 * The template parameter is the name of a directory under CICERO_DIR that contains
 * the template to use.
 *
 * Request
 * ----------
 * The POST body contains three properties:
 *  - data
 *  - options
 *
 * Response
 * ----------
 * A string containing the draft output
 *
 */
app.post('/draft/:template', async function (req, httpResponse, next) {
    try {
        const clause = await initTemplateInstance(req);
        if(Object.keys(req.body).length === 1 &&
           Object.prototype.hasOwnProperty.call(req.body,'data')) {
            clause.setData(req.body.data);
            httpResponse.send(clause.draft());
        } else if(Object.keys(req.body).length === 2 &&
                  Object.prototype.hasOwnProperty.call(req.body,'data') &&
                  Object.prototype.hasOwnProperty.call(req.body,'options')) {
            clause.setData(req.body.data);
            httpResponse.send(clause.draft(req.body.options));
        } else {
            throw new Error('Missing data or options in /draft body');
        }
    }
    catch(err) {
        return next(err);
    }
});


/**
 * Handle POST requests to /invoke/:template
 * The body of the POST should contain the params, data and state.
 * The clause is created using the template and the data.
 * The call returns the output of requested clause.
 *
 * Template
 * ----------
 * The template parameter is the name of a directory under CICERO_DIR that contains
 * the template to use.
 *
 * Request
 * ----------
 * The POST body contains six properties:
 *  - sample or data
 *  - parameters
 *  - clause name
 *  - state
 *  - currentTime
 *  - utcOffset
 *
 * Response
 * ----------
 * Output of the given clause from contract
 *
 */
app.post('/invoke/:template', async function(req, httpResponse, next) {

    try {
        const options = req.body.options ?? {};
        const currentTime = req.body.currentTime ?? new Date().toISOString();
        const utcOffset = req.body.utcOffset ?? new Date().getTimezoneOffset();

        const engine = new Engine();
        const clause = await initTemplateInstance(req, options);
        let clauseName;
        let params;
        let state;

        if (req.body.clauseName) {
            clauseName = req.body.clauseName.toString();
        } else  {
            throw new MissingArgumentError('Missing `clauseName` in /invoke body');
        }

        if (req.body.params) {
            params = req.body.params;
        } else {
            throw new MissingArgumentError('Missing `params` in /invoke body');
        }

        if (req.body.sample) {
            clause.parse(req.body.sample.toString(), currentTime, utcOffset);
        } else if (req.body.data) {
            clause.setData(req.body.data);
        } else {
            throw new MissingArgumentError('Missing `sample` or `data` in /invoke body');
        }

        if(req.body.state) {
            state = req.body.state;
        } else {
            const initResult = await engine.init(clause, currentTime, utcOffset);
            state = initResult.state;
        }

        const result = await engine.invoke(clause, clauseName, params, state, currentTime, utcOffset);
        httpResponse.status(200).send(result);
    } catch(err) {
        if (err.name === 'MissingArgumentError') {
            httpResponse.status(422).send({error: err.message});
        } else {
            httpResponse.status(500).send({error: err.message});
        }
    }
});

/**
 * Handle POST requests to /archive/:template
 * The body of the POST should contain the target (es6, ergo)
 * and optional keystore to sign the file
 * The template is loaded using the template name
 * The call returns encoded .cta archive file
 *
 * Template
 * ----------
 * The template parameter is the name of a directory under CICERO_DIR that contains
 * the template to use.
 *
 * Request
 * ----------
 * The POST body contains two properties:
 *  - target
 *  - keystore (optional)
 *
 * Response
 * ----------
 * Output stream of created archive file
 *
 */
app.post('/archive/:template', async function(req, httpResponse, next) {
    try {
        if (req.body.target) {
            const options = req.body.options ? req.body.options : {};
            const template = await loadTemplate(req.params.template);
            const file = `${template.getMetadata().getName()}@${template.getMetadata().getVersion()}.cta`;
            let keystore = null;
            if (options.keystore) {
                const p12File = fs.readFileSync(options.keystore.path, { encoding: 'base64' });
                const inputKeystore = {
                    p12File: p12File,
                    passphrase: options.keystore.passphrase
                };
                keystore = inputKeystore;
            }
            const archive = await template.toArchive(req.body.target, {keystore}, options);
            httpResponse.contentType('application/octet-stream');
            httpResponse.set('Content-Disposition', `attachment; filename="${file}"`);
            httpResponse.status(200).send(Buffer.from(archive, 'utf8'));
        } else {
            throw new MissingArgumentError('Missing `target` in /archive body');
        }
    } catch (err) {
        if (err.name === 'MissingArgumentError') {
            httpResponse.status(422).send({error: err.message});
        } else {
            httpResponse.status(500).send({error: err.message});
        }
    }
});

/**
 * Handle POST requests to /normalize/:template
 * The body of the POST should contain the sample text.
 * The clause is created using the template and the sample.
 * The call returns the re-drafted text of template
 *
 * Template
 * ----------
 * The template parameter is the name of a directory under CICERO_DIR that contains
 * the template to use.
 *
 * Request
 * ----------
 * The POST body contains four properties:
 *  - sample
 *  - clause name
 *  - currentTime (optional)
 *  - utcOffset (optional)
 *
 * Response
 * ----------
 * Re-drafted text of the template
 *
 */
app.post('/normalize/:template', async function(req, httpResponse, next) {

    try {
        const options = req.body.options ?? {};
        const currentTime = req.body.currentTime ?? new Date().toISOString();
        const utcOffset = req.body.utcOffset ?? new Date().getTimezoneOffset();

        const clause = await initTemplateInstance(req, options);

        if (req.body.sample) {
            clause.parse(req.body.sample, currentTime, utcOffset);
            httpResponse.status(200).send({result: clause.draft()});
        } else {
            throw new MissingArgumentError('Missing `sample` in /normalize body');
        }
    } catch (err) {
        if (err.name === 'MissingArgumentError') {
            httpResponse.status(422).send({error: err.message});
        } else {
            httpResponse.status(500).send({error: err.message});
        }
    }
});

<<<<<<< HEAD
 * Handle POST requests to /initialize/:template
=======
/**
 * Handle POST requests to /compile/:template
 * The body of the POST does not contain any argument
 * The template is loaded using the template name
 * The call returns the dict of compiled files in target language
>>>>>>> 8fc3dd23
 *
 * Template
 * ----------
 * The template parameter is the name of a directory under CICERO_DIR that contains
 * the template to use.
 *
 * Request
 * ----------
 * The POST body does not contain any property.
 *
 * Response
 * ----------
 * A dictionary of compiled files in targeted language
 *
 */
app.post('/compile/:template', async function(req, httpResponse, next) {

    try {
        const options = req.body.options ? req.body.options : {};
        const template = await loadTemplate(req.params.template, options);

        let visitor = null;
        if(req.body.target) {
            switch(req.body.target) {
            case 'Go':
                visitor = new GoLangVisitor();
                break;
            case 'PlantUML':
                visitor = new PlantUMLVisitor();
                break;
            case 'Typescript':
                visitor = new TypescriptVisitor();
                break;
            case 'Java':
                visitor = new JavaVisitor();
                break;
            case 'Corda':
                visitor = new CordaVisitor();
                break;
            case 'JSONSchema':
                visitor = new JSONSchemaVisitor();
                break;
            default:
                throw new Error('Unrecognized code generator: ' + req.body.target);
            }
            const dir = await tmp.dir({ unsafeCleanup: true });
            const output = dir.path;
            let parameters = {};
            parameters.fileWriter = new FileWriter(output);
            template.getModelManager().accept(visitor, parameters);
            const result = parseDirectory(output, req.body.target);
            dir.cleanup();
            httpResponse.send({result: result});
        } else {
            throw new MissingArgumentError('Missing `target` in /invoke body');
        }
    } catch (err) {
        if (err.name === 'MissingArgumentError') {
            httpResponse.status(422).send({error: err.message});
        } else {
            httpResponse.status(500).send({error: err.message});
        }
    }
});

/**
 * Handle POST requests to /initialize/:template
 *
 * The POST body contains six properties:
 *  - data or sample
 *  - params (optional)
 *  - options (optional)
 *  - current time (optional)
 *  - utc offset (optional)
 *
 * Response
 * ----------
 * Initialized state information of template
 *
 */
app.post('/initialize/:template', async function(req, httpResponse, next) {
    try {
        const options = req.body.options ?? {};
        const currentTime = req.body.currentTime ?? new Date().toISOString();
        const utcOffset = req.body.utcOffset ?? new Date().getTimezoneOffset();
        const params = req.body.params ?? {};

        const engine = new Engine();
        const clause = await initTemplateInstance(req, options);

        if (req.body.sample) {
            clause.parse(req.body.sample.toString(), currentTime, utcOffset);
        } else if (req.body.data) {
            clause.setData(req.body.data);
        } else {
            throw new MissingArgumentError('Missing `sample` or `data` in /invoke body');
        }

        const result = await engine.init(clause, currentTime, utcOffset, params);
        httpResponse.status(200).send(result);
    } catch(err) {
        if (err.name === 'MissingArgumentError') {
            httpResponse.status(422).send({error: err.message});
        } else {
            httpResponse.status(500).send({error: err.message});
        }
    }
});

/**
 * Helper function to reading the content of a directory recursively
 * @param {string} directory Absolute path to directory
 * @param {string} visitor Type of visitor for compile method
 * @returns {dictionary} Nested key value pairs for files in path
 */
function parseDirectory(directory, visitor) {
    return fs.readdirSync(directory).reduce((out, item) => {
        let itemPath = `${directory}/${item}`;

        if (fs.statSync(itemPath).isDirectory()) {
            out[item] = parseDirectory(itemPath, visitor);
        } else {
            const data = fs.readFileSync(itemPath, 'utf8');
            if (visitor === 'Java' || visitor === 'Corda') {
                const relPath =  itemPath.indexOf('org');
                itemPath = itemPath.slice(relPath);
            } else {
                itemPath = item;
            }
            out[item] = {'path' : itemPath, 'content' : data};
        }
        return out;
    }, {});
}

/**
 * Helper function to determine whether the template is archived or not
 * @param {string} templateName Name of the template
 * @returns {boolean} True if the given template is a .cta file
 */
function isTemplateArchive(templateName) {
    try {
        fs.lstatSync(`${process.env.CICERO_DIR}/${templateName}.cta`).isFile();
        return true;
    } catch(err) {
        return false;
    }
}

/**
 * Helper function to load a template from disk
 * @param {string} templateName Name of the template
 * @param {object} options an optional set of options
 * @returns {object} The template instance object.
 */
async function loadTemplate(templateName, options) {
    if (process.env.CICERO_URL) {
        return await Template.fromUrl(`${process.env.CICERO_URL}/${templateName}.cta`, options);
    } else if (isTemplateArchive(templateName)) {
        const buffer = fs.readFileSync(`${process.env.CICERO_DIR}/${templateName}.cta`);
        return await Template.fromArchive(buffer, options);
    } else {
        return await Template.fromDirectory(`${process.env.CICERO_DIR}/${templateName}`, options);
    }
}

/**
 * Helper function to initialise the template.
 * @param {req} req The request passed in from endpoint.
 * @param {object} options an optional set of options
 * @returns {object} The clause instance object.
 */
async function initTemplateInstance(req, options) {
    const template = await loadTemplate(req.params.template, options);
    return new Clause(template);
}

const server = app.listen(app.get('port'), function () {
    console.log('Server listening on port: ', app.get('port'));
});

module.exports = server;<|MERGE_RESOLUTION|>--- conflicted
+++ resolved
@@ -363,15 +363,11 @@
     }
 });
 
-<<<<<<< HEAD
- * Handle POST requests to /initialize/:template
-=======
 /**
  * Handle POST requests to /compile/:template
  * The body of the POST does not contain any argument
  * The template is loaded using the template name
  * The call returns the dict of compiled files in target language
->>>>>>> 8fc3dd23
  *
  * Template
  * ----------
