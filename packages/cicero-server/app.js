#!/usr/bin/env node
/* eslint-disable no-console */
/*
 * Licensed under the Apache License, Version 2.0 (the "License");
 * you may not use this file except in compliance with the License.
 * You may obtain a copy of the License at
 *
 * http://www.apache.org/licenses/LICENSE-2.0
 *
 * Unless required by applicable law or agreed to in writing, software
 * distributed under the License is distributed on an "AS IS" BASIS,
 * WITHOUT WARRANTIES OR CONDITIONS OF ANY KIND, either express or implied.
 * See the License for the specific language governing permissions and
 * limitations under the License.
 */

'use strict';

const fs = require('fs');

const app = require('express')();
const bodyParser = require('body-parser');
const tmp = require('tmp-promise');
const Template = require('@accordproject/cicero-core').Template;
const Clause = require('@accordproject/cicero-core').Clause;
const Engine = require('@accordproject/cicero-engine').Engine;
const CodeGen = require('@accordproject/cicero-tools').CodeGen;
const FileWriter = require('@accordproject/concerto-util').FileWriter;

const GoLangVisitor = CodeGen.GoLangVisitor;
const JavaVisitor = CodeGen.JavaVisitor;
const CordaVisitor = CodeGen.CordaVisitor;
const JSONSchemaVisitor = CodeGen.JSONSchemaVisitor;
const PlantUMLVisitor = CodeGen.PlantUMLVisitor;
const TypescriptVisitor = CodeGen.TypescriptVisitor;

if(!process.env.CICERO_DIR) {
    throw new Error('You must set the CICERO_DIR environment variable.');
}

const PORT = process.env.CICERO_PORT | 6001;

// to automatically decode JSON POST
app.use(bodyParser.json());

// set the port for Express
app.set('port', PORT);

/** @template [T=object] */
class MissingArgumentError extends Error {
    /** @param {T} message Error message */
    constructor(message) {
        super(message);
        this.name = 'MissingArgumentError';
    }
}

/**
 * Handle POST requests to /trigger/:template
 * The clause is created using the template and the data.
 *
 * Template
 * ----------
 * The template parameter is the name of a directory under CICERO_DIR that contains
 * the template to use.
 *
 * Request
 * ----------
 * The POST body contains three properties:
 *  - request
 *  - data
 *  - state (optional - for stateless execution)
 *
 * Response
 * ----------
 * JSON formated response object
 *
 */
app.post('/trigger/:template', async function (req, httpResponse, next) {
    try {
        const clause = await initTemplateInstance(req);

        const engine = new Engine();
        let result;
        if(Object.keys(req.body).length === 3 &&
           Object.prototype.hasOwnProperty.call(req.body,'request') &&
           Object.prototype.hasOwnProperty.call(req.body,'state') &&
           Object.prototype.hasOwnProperty.call(req.body,'data')) {
            clause.setData(req.body.data);
            result = await engine.trigger(clause, req.body.request, req.body.state);
        } else if(Object.keys(req.body).length === 2 &&
           Object.prototype.hasOwnProperty.call(req.body,'request') &&
           Object.prototype.hasOwnProperty.call(req.body,'data')) {
            const state = { '$class' : 'org.accordproject.runtime.State' };
            clause.setData(req.body.data);
            result = await engine.trigger(clause, req.body.request, state);
            delete result.state;
        } else {
            throw new Error('Missing request, state or data in /trigger body');
        }
        httpResponse.send(result);
    }
    catch(err) {
        return next(err);
    }
});

/**
 * Handle POST requests to /parse/:template
 * The body of the POST should contain the sample text.
 * The clause is created using the template, parsing the text and if parsing succeeds returning the contract data.
 *
 * Template
 * ----------
 * The template parameter is the name of a directory under CICERO_DIR that contains
 * the template to use.
 *
 * Request
 * ----------
 * The POST body contains three properties:
 *  - sample
 *
 * Response
 * ----------
 * A data string containing the parsed output
 *
 */
app.post('/parse/:template', async function (req, httpResponse, next) {
    try {
        const clause = await initTemplateInstance(req);
        if(Object.keys(req.body).length === 1 &&
           Object.prototype.hasOwnProperty.call(req.body,'sample')) {
            clause.parse(req.body.sample.toString());
            httpResponse.send(clause.getData());
        } else {
            throw new Error('Missing sample in /parse body');
        }
    } catch(err) {
        return next(err);
    }
});

/**
 * Handle POST requests to /draft/:template
 * The body of the POST should contain the request data and any options.
 * The clause is created using the template and the data.
 * The call returns the text of the contract.
 *
 * Template
 * ----------
 * The template parameter is the name of a directory under CICERO_DIR that contains
 * the template to use.
 *
 * Request
 * ----------
 * The POST body contains three properties:
 *  - data
 *  - options
 *
 * Response
 * ----------
 * A string containing the draft output
 *
 */
app.post('/draft/:template', async function (req, httpResponse, next) {
    try {
        const clause = await initTemplateInstance(req);
        if(Object.keys(req.body).length === 1 &&
           Object.prototype.hasOwnProperty.call(req.body,'data')) {
            clause.setData(req.body.data);
            httpResponse.send(clause.draft());
        } else if(Object.keys(req.body).length === 2 &&
                  Object.prototype.hasOwnProperty.call(req.body,'data') &&
                  Object.prototype.hasOwnProperty.call(req.body,'options')) {
            clause.setData(req.body.data);
            httpResponse.send(clause.draft(req.body.options));
        } else {
            throw new Error('Missing data or options in /draft body');
        }
    }
    catch(err) {
        return next(err);
    }
});

/**
 * Handle POST requests to /invoke/:template
 * The body of the POST should contain the params, data and state.
 * The clause is created using the template and the data.
 * The call returns the output of requested clause.
 *
 * Template
 * ----------
 * The template parameter is the name of a directory under CICERO_DIR that contains
 * the template to use.
 *
 * Request
 * ----------
 * The POST body contains six properties:
 *  - sample or data
 *  - parameters
 *  - clause name
 *  - state
 *  - currentTime
 *  - utcOffset
 *
 * Response
 * ----------
 * Output of the given clause from contract
 *
 */
app.post('/invoke/:template', async function(req, httpResponse, next) {

    try {
        const options = req.body.options ?? {};
        const currentTime = req.body.currentTime ?? new Date().toISOString();
        const utcOffset = req.body.utcOffset ?? new Date().getTimezoneOffset();

        const engine = new Engine();
        const clause = await initTemplateInstance(req, options);
        let clauseName;
        let params;
        let state;

        if (req.body.clauseName) {
            clauseName = req.body.clauseName.toString();
        } else  {
            throw new MissingArgumentError('Missing `clauseName` in /invoke body');
        }

        if (req.body.params) {
            params = req.body.params;
        } else {
            throw new MissingArgumentError('Missing `params` in /invoke body');
        }

        if (req.body.sample) {
            clause.parse(req.body.sample.toString(), currentTime, utcOffset);
        } else if (req.body.data) {
            clause.setData(req.body.data);
        } else {
            throw new MissingArgumentError('Missing `sample` or `data` in /invoke body');
        }

        if(req.body.state) {
            state = req.body.state;
        } else {
            const initResult = await engine.init(clause, currentTime, utcOffset);
            state = initResult.state;
        }

        const result = await engine.invoke(clause, clauseName, params, state, currentTime, utcOffset);
        httpResponse.status(200).send(result);
    } catch(err) {
        if (err.name === 'MissingArgumentError') {
            httpResponse.status(422).send({error: err.message});
        } else {
            httpResponse.status(500).send({error: err.message});
        }
    }
});

/**
<<<<<<< HEAD
 * Handle POST requests to /compile/:template
 * The body of the POST does not contain any argument
 * The template is loaded using the template name
 * The call returns the dict of compiled files in target language
=======
 * Handle POST requests to /initialize/:template
>>>>>>> 8f9abffe
 *
 * Template
 * ----------
 * The template parameter is the name of a directory under CICERO_DIR that contains
 * the template to use.
 *
 * Request
 * ----------
<<<<<<< HEAD
 * The POST body does not contain any property.
 *
 * Response
 * ----------
 * A dictionary of compiled files in targeted language
 *
 */
app.post('/compile/:template', async function(req, httpResponse, next) {

    try {
        const options = req.body.options ? req.body.options : {};
        const template = await loadTemplate(req.params.template, options);

        let visitor = null;
        if(req.body.target) {
            switch(req.body.target) {
            case 'Go':
                visitor = new GoLangVisitor();
                break;
            case 'PlantUML':
                visitor = new PlantUMLVisitor();
                break;
            case 'Typescript':
                visitor = new TypescriptVisitor();
                break;
            case 'Java':
                visitor = new JavaVisitor();
                break;
            case 'Corda':
                visitor = new CordaVisitor();
                break;
            case 'JSONSchema':
                visitor = new JSONSchemaVisitor();
                break;
            default:
                throw new Error('Unrecognized code generator: ' + req.body.target);
            }
            const dir = await tmp.dir({ unsafeCleanup: true });
            const output = dir.path;
            let parameters = {};
            parameters.fileWriter = new FileWriter(output);
            template.getModelManager().accept(visitor, parameters);
            const result = parseDirectory(output, req.body.target);
            dir.cleanup();
            httpResponse.send({result: result});
        } else {
            throw new MissingArgumentError('Missing `target` in /invoke body');
        }
    } catch (err) {
=======
 * The POST body contains six properties:
 *  - data or sample
 *  - params (optional)
 *  - options (optional)
 *  - current time (optional)
 *  - utc offset (optional)
 *
 * Response
 * ----------
 * Initialized state information of template
 *
 */
app.post('/initialize/:template', async function(req, httpResponse, next) {
    try {
        const options = req.body.options ?? {};
        const currentTime = req.body.currentTime ?? new Date().toISOString();
        const utcOffset = req.body.utcOffset ?? new Date().getTimezoneOffset();
        const params = req.body.params ?? {};

        const engine = new Engine();
        const clause = await initTemplateInstance(req, options);

        if (req.body.sample) {
            clause.parse(req.body.sample.toString(), currentTime, utcOffset);
        } else if (req.body.data) {
            clause.setData(req.body.data);
        } else {
            throw new MissingArgumentError('Missing `sample` or `data` in /invoke body');
        }

        const result = await engine.init(clause, currentTime, utcOffset, params);
        httpResponse.status(200).send(result);
    } catch(err) {
>>>>>>> 8f9abffe
        if (err.name === 'MissingArgumentError') {
            httpResponse.status(422).send({error: err.message});
        } else {
            httpResponse.status(500).send({error: err.message});
        }
    }
});

/**
<<<<<<< HEAD
 * Helper function to reading the content of a directory recursively
 * @param {string} directory Absolute path to directory
 * @param {string} visitor Type of visitor for compile method
 * @returns {dictionary} Nested key value pairs for files in path
 */
function parseDirectory(directory, visitor) {
    return fs.readdirSync(directory).reduce((out, item) => {
        let itemPath = `${directory}/${item}`;

        if (fs.statSync(itemPath).isDirectory()) {
            out[item] = parseDirectory(itemPath, visitor);
        } else {
            const data = fs.readFileSync(itemPath, 'utf8');
            if (visitor === 'Java' || visitor === 'Corda') {
                const relPath =  itemPath.indexOf('org');
                itemPath = itemPath.slice(relPath);
            } else {
                itemPath = item;
            }
            out[item] = {'path' : itemPath, 'content' : data};
        }
        return out;
    }, {});
}

/**
=======
>>>>>>> 8f9abffe
 * Helper function to determine whether the template is archived or not
 * @param {string} templateName Name of the template
 * @returns {boolean} True if the given template is a .cta file
 */
function isTemplateArchive(templateName) {
    try {
        fs.lstatSync(`${process.env.CICERO_DIR}/${templateName}.cta`).isFile();
        return true;
    } catch(err) {
        return false;
    }
}

/**
 * Helper function to load a template from disk
 * @param {string} templateName Name of the template
 * @param {object} options an optional set of options
 * @returns {object} The template instance object.
 */
async function loadTemplate(templateName, options) {
    if (process.env.CICERO_URL) {
        return await Template.fromUrl(`${process.env.CICERO_URL}/${templateName}.cta`, options);
    } else if (isTemplateArchive(templateName)) {
        const buffer = fs.readFileSync(`${process.env.CICERO_DIR}/${templateName}.cta`);
        return await Template.fromArchive(buffer, options);
    } else {
        return await Template.fromDirectory(`${process.env.CICERO_DIR}/${templateName}`, options);
    }
}

/**
 * Helper function to initialise the template.
 * @param {req} req The request passed in from endpoint.
 * @param {object} options an optional set of options
 * @returns {object} The clause instance object.
 */
async function initTemplateInstance(req, options) {
    const template = await loadTemplate(req.params.template, options);
    return new Clause(template);
}

const server = app.listen(app.get('port'), function () {
    console.log('Server listening on port: ', app.get('port'));
});

module.exports = server;<|MERGE_RESOLUTION|>--- conflicted
+++ resolved
@@ -14,7 +14,7 @@
  * limitations under the License.
  */
 
-'use strict';
+
 
 const fs = require('fs');
 
@@ -261,14 +261,10 @@
 });
 
 /**
-<<<<<<< HEAD
  * Handle POST requests to /compile/:template
  * The body of the POST does not contain any argument
  * The template is loaded using the template name
  * The call returns the dict of compiled files in target language
-=======
- * Handle POST requests to /initialize/:template
->>>>>>> 8f9abffe
  *
  * Template
  * ----------
@@ -277,7 +273,6 @@
  *
  * Request
  * ----------
-<<<<<<< HEAD
  * The POST body does not contain any property.
  *
  * Response
@@ -327,7 +322,17 @@
             throw new MissingArgumentError('Missing `target` in /invoke body');
         }
     } catch (err) {
-=======
+        if (err.name === 'MissingArgumentError') {
+            httpResponse.status(422).send({error: err.message});
+        } else {
+            httpResponse.status(500).send({error: err.message});
+        }
+    }
+});
+
+/**
+ * Handle POST requests to /initialize/:template
+ *
  * The POST body contains six properties:
  *  - data or sample
  *  - params (optional)
@@ -361,7 +366,6 @@
         const result = await engine.init(clause, currentTime, utcOffset, params);
         httpResponse.status(200).send(result);
     } catch(err) {
->>>>>>> 8f9abffe
         if (err.name === 'MissingArgumentError') {
             httpResponse.status(422).send({error: err.message});
         } else {
@@ -371,7 +375,6 @@
 });
 
 /**
-<<<<<<< HEAD
  * Helper function to reading the content of a directory recursively
  * @param {string} directory Absolute path to directory
  * @param {string} visitor Type of visitor for compile method
@@ -398,8 +401,6 @@
 }
 
 /**
-=======
->>>>>>> 8f9abffe
  * Helper function to determine whether the template is archived or not
  * @param {string} templateName Name of the template
  * @returns {boolean} True if the given template is a .cta file
