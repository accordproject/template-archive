{
  "name": "@accordproject/cicero-server",
  "version": "0.23.0",
  "description": "Cicero Server - wraps the Cicero Engine and exposes it as a RESTful service",
  "engines": {
    "node": ">=14",
    "npm": ">=6"
  },
  "publishConfig": {
    "access": "public"
  },
  "bin": {
    "cicero-server": "./app.js"
  },
  "main": "app.js",
  "scripts": {
    "start": "node app.js",
    "pretest": "npm run lint",
    "lint": "eslint .",
    "postlint": "npm run licchk",
    "licchk": "license-check",
    "test": "mocha --timeout 40000",
    "test:windows": "echo 'No Windows tests for this package'",
    "test:cov": "nyc npm run test"
  },
  "repository": {
    "type": "git",
    "url": "git+https://github.com/accordproject/cicero.git",
    "directory": "packages/cicero-server"
  },
  "keywords": [
    "accord",
    "legal",
    "tech",
    "smart",
    "contract"
  ],
  "author": "clause.io",
  "license": "Apache-2.0",
  "bugs": {
    "url": "https://github.com/accordproject/cicero/issues"
  },
  "homepage": "https://github.com/accordproject/cicero#readme",
  "devDependencies": {
    "chai": "4.3.6",
    "chai-as-promised": "7.1.1",
    "chai-things": "0.2.0",
    "decache": "4.4.0",
    "eslint": "^8.23.1",
    "jsdoc": "^3.6.10",
    "license-check": "1.1.5",
    "mocha": "^8.4.0",
    "mockery": "2.0.0",
    "nyc": "15.1.0",
    "supertest": "3.0.0"
  },
  "dependencies": {
<<<<<<< HEAD
    "@accordproject/cicero-core": "^0.23.0-alpha.1",
    "@accordproject/cicero-engine": "0.23.0-alpha.1",
    "express": "4.16.2",
    "tmp-promise": "^3.0.3"
=======
    "@accordproject/cicero-core": "0.23.0",
    "@accordproject/cicero-engine": "0.23.0",
    "express": "4.16.2"
>>>>>>> 62a2f44c
  },
  "license-check-config": {
    "src": [
      "**/*.js",
      "!./app.js",
      "!./test/data/**/*",
      "!./coverage/**/*",
      "!./node_modules/**/*",
      "!./out/**/*"
    ],
    "path": "header.txt",
    "blocking": true,
    "logInfo": false,
    "logError": true
  },
  "nyc": {
    "produce-source-map": "true",
    "sourceMap": "inline",
    "reporter": [
      "lcov",
      "text-summary",
      "html",
      "json"
    ],
    "include": [
      "app.js"
    ],
    "exclude": [],
    "all": true,
    "check-coverage": true,
    "statements": 93,
    "branches": 70,
    "functions": 92,
    "lines": 93
  },
  "gitHead": "514fd02f46752e018aedb77e1716a212ef4a59e5"
}<|MERGE_RESOLUTION|>--- conflicted
+++ resolved
@@ -55,16 +55,9 @@
     "supertest": "3.0.0"
   },
   "dependencies": {
-<<<<<<< HEAD
-    "@accordproject/cicero-core": "^0.23.0-alpha.1",
-    "@accordproject/cicero-engine": "0.23.0-alpha.1",
-    "express": "4.16.2",
-    "tmp-promise": "^3.0.3"
-=======
     "@accordproject/cicero-core": "0.23.0",
     "@accordproject/cicero-engine": "0.23.0",
     "express": "4.16.2"
->>>>>>> 62a2f44c
   },
   "license-check-config": {
     "src": [
