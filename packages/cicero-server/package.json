{
  "name": "@accordproject/cicero-server",
  "version": "0.23.0",
  "description": "Cicero Server - wraps the Cicero Engine and exposes it as a RESTful service",
  "engines": {
    "node": ">=14",
    "npm": ">=6"
  },
  "publishConfig": {
    "access": "public"
  },
  "bin": {
    "cicero-server": "./app.js"
  },
  "main": "app.js",
  "scripts": {
    "start": "node app.js",
    "pretest": "npm run lint",
    "lint": "eslint .",
    "postlint": "npm run licchk",
    "licchk": "license-check",
    "test": "mocha --timeout 40000",
    "test:windows": "echo 'No Windows tests for this package'",
    "test:cov": "nyc npm run test"
  },
  "repository": {
    "type": "git",
    "url": "git+https://github.com/accordproject/cicero.git",
    "directory": "packages/cicero-server"
  },
  "keywords": [
    "accord",
    "legal",
    "tech",
    "smart",
    "contract"
  ],
  "author": "clause.io",
  "license": "Apache-2.0",
  "bugs": {
    "url": "https://github.com/accordproject/cicero/issues"
  },
  "homepage": "https://github.com/accordproject/cicero#readme",
  "devDependencies": {
    "@accordproject/cicero-tools": "^0.23.0",
    "chai": "^4.3.6",
    "chai-as-promised": "7.1.1",
    "chai-things": "0.2.0",
<<<<<<< HEAD
    "decache": "^4.4.0",
    "eslint": "8.2.0",
    "jsdoc": "^3.6.10",
    "license-check": "1.1.5",
    "mocha": "^8.3.2",
=======
    "decache": "4.4.0",
    "eslint": "^8.23.1",
    "jsdoc": "^3.6.10",
    "license-check": "1.1.5",
    "mocha": "^8.4.0",
>>>>>>> 62a2f44c
    "mockery": "2.0.0",
    "nyc": "15.1.0",
    "supertest": "^3.0.0"
  },
  "dependencies": {
<<<<<<< HEAD
    "@accordproject/cicero-core": "0.23.0-alpha.1",
    "@accordproject/cicero-engine": "0.23.0-alpha.1",
    "express": "4.16.2",
    "tmp-promise": "^3.0.3"
=======
    "@accordproject/cicero-core": "0.23.0",
    "@accordproject/cicero-engine": "0.23.0",
    "express": "4.16.2"
>>>>>>> 62a2f44c
  },
  "license-check-config": {
    "src": [
      "**/*.js",
      "!./app.js",
      "!./test/data/**/*",
      "!./coverage/**/*",
      "!./node_modules/**/*",
      "!./out/**/*"
    ],
    "path": "header.txt",
    "blocking": true,
    "logInfo": false,
    "logError": true
  },
  "nyc": {
    "produce-source-map": "true",
    "sourceMap": "inline",
    "reporter": [
      "lcov",
      "text-summary",
      "html",
      "json"
    ],
    "include": [
      "app.js"
    ],
    "exclude": [],
    "all": true,
    "check-coverage": true,
    "statements": 93,
    "branches": 70,
    "functions": 92,
    "lines": 93
  },
  "gitHead": "514fd02f46752e018aedb77e1716a212ef4a59e5"
}<|MERGE_RESOLUTION|>--- conflicted
+++ resolved
@@ -42,38 +42,22 @@
   },
   "homepage": "https://github.com/accordproject/cicero#readme",
   "devDependencies": {
-    "@accordproject/cicero-tools": "^0.23.0",
-    "chai": "^4.3.6",
+    "chai": "4.3.6",
     "chai-as-promised": "7.1.1",
     "chai-things": "0.2.0",
-<<<<<<< HEAD
-    "decache": "^4.4.0",
-    "eslint": "8.2.0",
-    "jsdoc": "^3.6.10",
-    "license-check": "1.1.5",
-    "mocha": "^8.3.2",
-=======
     "decache": "4.4.0",
     "eslint": "^8.23.1",
     "jsdoc": "^3.6.10",
     "license-check": "1.1.5",
     "mocha": "^8.4.0",
->>>>>>> 62a2f44c
     "mockery": "2.0.0",
     "nyc": "15.1.0",
-    "supertest": "^3.0.0"
+    "supertest": "3.0.0"
   },
   "dependencies": {
-<<<<<<< HEAD
-    "@accordproject/cicero-core": "0.23.0-alpha.1",
-    "@accordproject/cicero-engine": "0.23.0-alpha.1",
-    "express": "4.16.2",
-    "tmp-promise": "^3.0.3"
-=======
     "@accordproject/cicero-core": "0.23.0",
     "@accordproject/cicero-engine": "0.23.0",
     "express": "4.16.2"
->>>>>>> 62a2f44c
   },
   "license-check-config": {
     "src": [
