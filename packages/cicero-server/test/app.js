/*
 * Licensed under the Apache License, Version 2.0 (the "License");
 * you may not use this file except in compliance with the License.
 * You may obtain a copy of the License at
 *
 * http://www.apache.org/licenses/LICENSE-2.0
 *
 * Unless required by applicable law or agreed to in writing, software
 * distributed under the License is distributed on an "AS IS" BASIS,
 * WITHOUT WARRANTIES OR CONDITIONS OF ANY KIND, either express or implied.
 * See the License for the specific language governing permissions and
 * limitations under the License.
 */

'use strict';

let request = require('supertest');
const decache = require('decache');
const chai = require('chai');

let server;

chai.should();

const body = require('./data/latedeliveryandpenalty/request.json');
const params = require('./data/latedeliveryandpenalty/params.json');
const params_err = require('./data/latedeliveryandpenalty/params_err.json');
const state = require('./data/latedeliveryandpenalty/state.json');
const triggerData = require('./data/latedeliveryandpenalty/data.json');
const responseBody = {
    '$class': 'org.accordproject.latedeliveryandpenalty.LateDeliveryAndPenaltyResponse',
    penalty: 4,
    buyerMayTerminate: true,
};

const parseBody = {
    '$class': 'org.accordproject.latedeliveryandpenalty.TemplateModel',
    'clauseId': '1',
    'forceMajeure': true,
    'penaltyDuration': {
        '$class': 'org.accordproject.time.Duration',
        'amount': 9,
        'unit': 'days'
    },
    'penaltyPercentage': 7,
    'capPercentage': 2,
    'termination': {
        '$class': 'org.accordproject.time.Duration',
        'amount': 2,
        'unit': 'weeks'
    },
    'fractionalPart': 'days'
};
const parseCopyrightBody = {
    '$class': 'org.accordproject.copyrightlicense.CopyrightLicenseContract',
    'contractId': '1',
    'effectiveDate': '2018-01-01T00:00:00.000-04:00',
    'licensee': 'resource:org.accordproject.party.Party#Me',
    'licenseeState': 'NY',
    'licenseeEntityType': 'Company',
    'licenseeAddress': '1 Broadway',
    'licensor': 'resource:org.accordproject.party.Party#Myself',
    'licensorState': 'NY',
    'licensorEntityType': 'Company',
    'licensorAddress': '2 Broadway',
    'territory': 'United States',
    'purposeDescription': 'stuff',
    'workDescription': 'other stuff',
    'paymentClause': {
        '$class': 'org.accordproject.copyrightlicense.PaymentClause',
        'clauseId': '2',
        'amountText': 'one hundred US Dollars',
        'amount': {
            '$class': 'org.accordproject.money.MonetaryAmount',
            'doubleValue': 100,
            'currencyCode': 'USD'
        },
        'paymentProcedure': 'bank transfer'
    }
};
const draftLateText = 'Late Delivery and Penalty. In case of delayed delivery except for Force Majeure cases, the Seller shall pay to the Buyer for every 9 days of delay penalty amounting to 7.0% of the total value of the Equipment whose delivery has been delayed. Any fractional part of a days is to be considered a full days. The total amount of penalty shall not however, exceed 2.0% of the total value of the Equipment involved in late delivery. If the delay is more than 2 weeks, the Buyer is entitled to terminate this Contract.';
const draftCopyrightText = `Copyright License Agreement

This COPYRIGHT LICENSE AGREEMENT (the "Agreement"), dated as of 01/01/2018 (the "Effective Date"), is made by and between "Me" ("Licensee"), a "NY" "Company" with offices located at "1 Broadway", and "Myself" ("Licensor"), a "NY" "Company" with offices located at "2 Broadway".

WHEREAS, Licensor solely and exclusively owns or controls the Work (as defined below) and wishes to grant to Licensee a license to the Work, and Licensee wishes to obtain a license to the Work for the uses and purposes described herein, each subject to the terms and conditions set forth herein.

NOW, THEREFORE, in consideration of the mutual covenants, terms, and conditions set forth herein, and for other good and valuable consideration, the receipt and sufficiency of which are hereby acknowledged, the parties agree as follows:

License.

Grant of Rights. Subject to the terms and conditions of this Agreement, Licensor hereby grants to Licensee and its affiliates during the Term (as defined below) an exclusive, transferable right and license in the "United States" (the "Territory"), to reproduce, publicly perform, display, transmit, and distribute the Work, including translate, alter, modify, and create derivative works of the Work, through all media now known or hereinafter developed for purposes of "stuff". The "Work" is defined as "other stuff".

Permissions. Licensor has obtained from all persons and entities who are, or whose trademark or other property is, identified, depicted, or otherwise referred to in the Work, such written and signed licenses, permissions, waivers, and consents (collectively, "Permissions" and each, individually, a "Permission"), including those relating to publicity, privacy, and any intellectual property rights, as are or reasonably may be expected to be necessary for Licensee to exercise its rights in the Work as permitted under this Agreement, without incurring any payment or other obligation to, or otherwise violating any right of, any such person or entity.

Copyright Notices. Licensee shall ensure that its use of the Work is marked with the appropriate copyright notices specified by Licensor in a reasonably prominent position in the order and manner provided by Licensor. Licensee shall abide by the copyright laws and what are considered to be sound practices for copyright notice provisions in the Territory. Licensee shall not use any copyright notices that conflict with, confuse, or negate the notices Licensor provides and requires hereunder.

{{#clause paymentClause}}
Payment. As consideration in full for the rights granted herein, Licensee shall pay Licensor a one-time fee in the amount of "one hundred US Dollars" (100.0 USD) upon execution of this Agreement, payable as follows: "bank transfer".
{{/clause}}

General.

Interpretation. For purposes of this Agreement, (a) the words "include," "includes," and "including" are deemed to be followed by the words "without limitation"; (b) the word "or" is not exclusive; and (c) the words "herein," "hereof," "hereby," "hereto," and "hereunder" refer to this Agreement as a whole. This Agreement is intended to be construed without regard to any presumption or rule requiring construction or interpretation against the party drafting an instrument or causing any instrument to be drafted.

Entire Agreement. This Agreement, including and together with any related attachments, constitutes the sole and entire agreement of the parties with respect to the subject matter contained herein, and supersedes all prior and contemporaneous understandings, agreements, representations, and warranties, both written and oral, with respect to such subject matter.

Severability. If any term or provision of this Agreement is invalid, illegal, or unenforceable in any jurisdiction, such invalidity, illegality, or unenforceability will not affect the enforceability of any other term or provision of this Agreement, or invalidate or render unenforceable such term or provision in any other jurisdiction. [Upon a determination that any term or provision is invalid, illegal, or unenforceable, [the parties shall negotiate in good faith to/the court may] modify this Agreement to effect the original intent of the parties as closely as possible in order that the transactions contemplated hereby be consummated as originally contemplated to the greatest extent possible.]

Assignment. Licensee may freely assign or otherwise transfer all or any of its rights, or delegate or otherwise transfer all or any of its obligations or performance, under this Agreement without Licensor's consent. This Agreement is binding upon and inures to the benefit of the parties hereto and their respective permitted successors and assigns.`;

const editedDraftCopyrightText =  `Copyright License Agreement

This COPYRIGHT LICENSE AGREEMENT (the "Agreement"), dated as of 01/01/2018 (the "Effective Date"), is made by and between "Me" ("Licensee"), a "NY" "Company" with offices located at "1 Broadway", and "Myself" ("Licensor"), a "NY" "Company" with offices located at "2 Broadway".



WHEREAS, Licensor solely and exclusively owns or controls the Work (as defined below) and wishes to grant to Licensee a license to the Work, and Licensee wishes to obtain a license to the Work for the uses and purposes described herein, each subject to the terms and conditions set forth herein.



NOW, THEREFORE, in consideration of the mutual covenants, terms, and conditions set forth herein, and for other good and valuable consideration, the receipt and sufficiency of which are hereby acknowledged, the parties agree as follows:



License.



Grant of Rights. Subject to the terms and conditions of this Agreement, Licensor hereby grants to Licensee and its affiliates during the Term (as defined below) an exclusive, transferable right and license in the "United States" (the "Territory"), to reproduce, publicly perform, display, transmit, and distribute the Work, including translate, alter, modify, and create derivative works of the Work, through all media now known or hereinafter developed for purposes of "stuff". The "Work" is defined as "other stuff".

Permissions. Licensor has obtained from all persons and entities who are, or whose trademark or other property is, identified, depicted, or otherwise referred to in the Work, such written and signed licenses, permissions, waivers, and consents (collectively, "Permissions" and each, individually, a "Permission"), including those relating to publicity, privacy, and any intellectual property rights, as are or reasonably may be expected to be necessary for Licensee to exercise its rights in the Work as permitted under this Agreement, without incurring any payment or other obligation to, or otherwise violating any right of, any such person or entity.

Copyright Notices. Licensee shall ensure that its use of the Work is marked with the appropriate copyright notices specified by Licensor in a reasonably prominent position in the order and manner provided by Licensor. Licensee shall abide by the copyright laws and what are considered to be sound practices for copyright notice provisions in the Territory. Licensee shall not use any copyright notices that conflict with, confuse, or negate the notices Licensor provides and requires hereunder.

{{#clause paymentClause}}
Payment. As consideration in full for the rights granted herein, Licensee shall pay Licensor a one-time fee in the amount of "one hundred US Dollars" (100.0 USD) upon execution of this Agreement, payable as follows: "bank transfer".
{{/clause}}

General.

Interpretation. For purposes of this Agreement, (a) the words "include," "includes," and "including" are deemed to be followed by the words "without limitation"; (b) the word "or" is not exclusive; and (c) the words "herein," "hereof," "hereby," "hereto," and "hereunder" refer to this Agreement as a whole. This Agreement is intended to be construed without regard to any presumption or rule requiring construction or interpretation against the party drafting an instrument or causing any instrument to be drafted.

Entire Agreement. This Agreement, including and together with any related attachments, constitutes the sole and entire agreement of the parties with respect to the subject matter contained herein, and supersedes all prior and contemporaneous understandings, agreements, representations, and warranties, both written and oral, with respect to such subject matter.

Severability. If any term or provision of this Agreement is invalid, illegal, or unenforceable in any jurisdiction, such invalidity, illegality, or unenforceability will not affect the enforceability of any other term or provision of this Agreement, or invalidate or render unenforceable such term or provision in any other jurisdiction. [Upon a determination that any term or provision is invalid, illegal, or unenforceable, [the parties shall negotiate in good faith to/the court may] modify this Agreement to effect the original intent of the parties as closely as possible in order that the transactions contemplated hereby be consummated as originally contemplated to the greatest extent possible.]

Assignment. Licensee may freely assign or otherwise transfer all or any of its rights, or delegate or otherwise transfer all or any of its obligations or performance, under this Agreement without Licensor's consent. This Agreement is binding upon and inures to the benefit of the parties hereto and their respective permitted successors and assigns.`;

const draftCopyrightTextUnquoted = `Copyright License Agreement

This COPYRIGHT LICENSE AGREEMENT (the "Agreement"), dated as of 01/01/2018 (the "Effective Date"), is made by and between Me ("Licensee"), a NY Company with offices located at 1 Broadway, and Myself ("Licensor"), a NY Company with offices located at 2 Broadway.

WHEREAS, Licensor solely and exclusively owns or controls the Work (as defined below) and wishes to grant to Licensee a license to the Work, and Licensee wishes to obtain a license to the Work for the uses and purposes described herein, each subject to the terms and conditions set forth herein.

NOW, THEREFORE, in consideration of the mutual covenants, terms, and conditions set forth herein, and for other good and valuable consideration, the receipt and sufficiency of which are hereby acknowledged, the parties agree as follows:

License.

Grant of Rights. Subject to the terms and conditions of this Agreement, Licensor hereby grants to Licensee and its affiliates during the Term (as defined below) an exclusive, transferable right and license in the United States (the "Territory"), to reproduce, publicly perform, display, transmit, and distribute the Work, including translate, alter, modify, and create derivative works of the Work, through all media now known or hereinafter developed for purposes of stuff. The "Work" is defined as other stuff.

Permissions. Licensor has obtained from all persons and entities who are, or whose trademark or other property is, identified, depicted, or otherwise referred to in the Work, such written and signed licenses, permissions, waivers, and consents (collectively, "Permissions" and each, individually, a "Permission"), including those relating to publicity, privacy, and any intellectual property rights, as are or reasonably may be expected to be necessary for Licensee to exercise its rights in the Work as permitted under this Agreement, without incurring any payment or other obligation to, or otherwise violating any right of, any such person or entity.

Copyright Notices. Licensee shall ensure that its use of the Work is marked with the appropriate copyright notices specified by Licensor in a reasonably prominent position in the order and manner provided by Licensor. Licensee shall abide by the copyright laws and what are considered to be sound practices for copyright notice provisions in the Territory. Licensee shall not use any copyright notices that conflict with, confuse, or negate the notices Licensor provides and requires hereunder.

{{#clause paymentClause}}
Payment. As consideration in full for the rights granted herein, Licensee shall pay Licensor a one-time fee in the amount of one hundred US Dollars (100.0 USD) upon execution of this Agreement, payable as follows: bank transfer.
{{/clause}}

General.

Interpretation. For purposes of this Agreement, (a) the words "include," "includes," and "including" are deemed to be followed by the words "without limitation"; (b) the word "or" is not exclusive; and (c) the words "herein," "hereof," "hereby," "hereto," and "hereunder" refer to this Agreement as a whole. This Agreement is intended to be construed without regard to any presumption or rule requiring construction or interpretation against the party drafting an instrument or causing any instrument to be drafted.

Entire Agreement. This Agreement, including and together with any related attachments, constitutes the sole and entire agreement of the parties with respect to the subject matter contained herein, and supersedes all prior and contemporaneous understandings, agreements, representations, and warranties, both written and oral, with respect to such subject matter.

Severability. If any term or provision of this Agreement is invalid, illegal, or unenforceable in any jurisdiction, such invalidity, illegality, or unenforceability will not affect the enforceability of any other term or provision of this Agreement, or invalidate or render unenforceable such term or provision in any other jurisdiction. [Upon a determination that any term or provision is invalid, illegal, or unenforceable, [the parties shall negotiate in good faith to/the court may] modify this Agreement to effect the original intent of the parties as closely as possible in order that the transactions contemplated hereby be consummated as originally contemplated to the greatest extent possible.]

Assignment. Licensee may freely assign or otherwise transfer all or any of its rights, or delegate or otherwise transfer all or any of its obligations or performance, under this Agreement without Licensor's consent. This Agreement is binding upon and inures to the benefit of the parties hereto and their respective permitted successors and assigns.`;

describe('cicero-server environment', () => {
    beforeEach(()=>{
        process.env.CICERO_DIR = './test/data1';
    });

    it('/should fail to start the server without CICERO_DIR defined', async () => {
        delete process.env.CICERO_DIR;
        (() => require('../app')).should.throw('You must set the CICERO_DIR environment variable.');
        decache('../app');
    });
});

describe('cicero-server', () => {

    before(()=>{
        process.env.CICERO_DIR = './test/data';
        server = require('../app');
        request = request(server);
    });

    it('/should trigger a simple stateless request (ergo)', async () => {
        return request.post('/trigger/latedeliveryandpenalty')
            .send({ 'request' : body, 'data' : triggerData })
            .expect(200)
            .expect('Content-Type',/json/)
            .then(response => {
                response.body.response.should.include(responseBody);
                response.body.should.not.have.property('state');
            });
    });

    it('/should fail to trigger without data', async () => {
        return request.post('/trigger/latedeliveryandpenalty')
            .send({ 'request' : body })
            .expect(500);
    });

    it('/should trigger a simple stateless request with a sample clause (ergo)', async () => {
        return request.post('/trigger/latedeliveryandpenalty')
            .send({ 'request' : body, 'data' : triggerData })
            .expect(200)
            .expect('Content-Type',/json/)
            .then(response => {
                response.body.response.should.include(responseBody);
                response.body.should.not.have.property('state');
            });
    });

    it('/should trigger a stateful request (ergo)', async () => {
        return request.post('/trigger/latedeliveryandpenalty')
            .send({
                data: triggerData,
                request: body,
                state,
            })
            .expect(200)
            .expect('Content-Type',/json/)
            .then(response => {
                response.body.response.should.include(responseBody);
                response.body.state.should.include(state);
            });
    });

    it('/should parse a template sample', async () => {
        return request.post('/parse/latedeliveryandpenalty')
            .send({ sample: draftLateText })
            .expect(200)
            .expect('Content-Type',/json/)
            .then(response => {
                delete response.body.clauseId;
                const expectedBody = Object.assign({}, parseBody);
                delete expectedBody.clauseId;
                response.body.should.deep.include(expectedBody);
            });
    });

    it('/should fail to parse without sample', async () => {
        return request.post('/parse/latedeliveryandpenalty')
            .send({})
            .expect(500);
    });

    it('/should draft from a template', async () => {
        return request.post('/draft/latedeliveryandpenalty')
            .send({ data: parseBody })
            .expect(200)
            .expect('Content-Type',/text/)
            .then(response => {
                response.text.should.equal(draftLateText);
            });
    });

    it('/should fail to draft without data', async () => {
        return request.post('/draft/latedeliveryandpenalty')
            .send({})
            .expect(500);
    });

    it('/should draft from a template (copyright-notice)', async () => {
        return request.post('/draft/copyright-license')
            .send({ data: parseCopyrightBody })
            .expect(200)
            .expect('Content-Type',/text/)
            .then(response => {
                response.text.should.equal(draftCopyrightText);
            });
    });

    it('/should draft from a template (copyright-notice)', async () => {
        return request.post('/draft/copyright-license')
            .send({ data: parseCopyrightBody, options: { unquoteVariables: true } })
            .expect(200)
            .expect('Content-Type',/text/)
            .then(response => {
                response.text.should.equal(draftCopyrightTextUnquoted);
            });
    });

    it('/should invoke a clause from contract with data', async () => {
        return request.post('/invoke/latedeliveryandpenalty')
            .send({
                data: parseBody,
                state: state,
                params: params,
                clauseName: 'latedeliveryandpenalty'
            })
            .expect(200);
    });

    it('/should invoke a clause from contract with sample', async () => {
        return request.post('/invoke/latedeliveryandpenalty')
            .send({
                sample: draftLateText,
                state: state,
                params: params,
                clauseName: 'latedeliveryandpenalty'
            })
            .expect(200);
    });

    it('/should fail to invoke a with errornous params', async () => {
        return request.post('/invoke/latedeliveryandpenalty')
            .send({
                sample: draftLateText,
                state: state,
                params: params_err,
                clauseName: 'latedeliveryandpenalty'
            })
            .expect(500);
    });

    it('/should fail to invoke without clause name', async () => {
        return request.post('/invoke/latedeliveryandpenalty')
            .send({
                data: parseBody,
                state: state,
                params: params,
            })
            .expect(422)
            .expect('Content-Type',/json/)
            .then(response => {
                response.body.error.should.equal('Missing `clauseName` in /invoke body');
            });
    });

    it('/should fail to invoke without sample or data', async () => {
        return request.post('/invoke/latedeliveryandpenalty')
            .send({
                state: state,
                params: params,
                clauseName: 'latedeliveryandpenalty'
            })
            .expect(422)
            .expect('Content-Type',/json/)
            .then(response => {
                response.body.error.should.equal('Missing `sample` or `data` in /invoke body');
            });
    });

    it('/should fail to invoke without params', async () => {
        return request.post('/invoke/latedeliveryandpenalty')
            .send({
                data: parseBody,
                state: state,
                clauseName: 'latedeliveryandpenalty'
            })
            .expect(422)
            .expect('Content-Type',/json/)
            .then(response => {
                response.body.error.should.equal('Missing `params` in /invoke body');
            });
    });

<<<<<<< HEAD
    it('should compile to a Go model (copyright-notice)', async () => {
        return request.post('/compile/copyright-license')
            .send({target:'Go'})
            .expect(200)
            .then(response => {
                response.body.result.should.have.property('main.go');
            });
    });

    it('should compile to a PlantUML model (copyright-notice)', async () => {
        return request.post('/compile/copyright-license')
            .send({target:'PlantUML'})
            .expect(200)
            .then(response => {
                response.body.result.should.have.property('model.puml');
            });
    });

    it('should compile to a Typescript model (copyright-notice)', async () => {
        return request.post('/compile/copyright-license')
            .send({target:'Typescript'})
            .expect(200)
            .then(response => {
                response.body.result.should.have.property('concerto.ts');
            });
    });

    it('should compile to a Corda model (copyright-notice)', async () => {
        return request.post('/compile/copyright-license')
            .send({target:'Corda'})
            .expect(200)
            .then(response => {
                response.body.result.should.have.property('org');
            });
    });

    it('should compile to a JSONSchema model (copyright-notice)', async () => {
        return request.post('/compile/copyright-license')
            .send({target:'JSONSchema'})
            .expect(200)
            .then(response => {
                response.body.result.should.have.property('schema.json');
            });
    });

    it('should compile to a Java model (copyright-notice)', async () => {
        return request.post('/compile/copyright-license')
            .send({target:'Java'})
            .expect(200)
            .then(response => {
                response.body.result.should.have.property('org');
            });
    });

    it('should not compile to an unknown model (copyright-notice)', async () => {
        return request.post('/compile/copyright-license')
            .send({target:'BLAH'})
            .expect(500);
    });

    it('should not compile when target is missing (copyright-notice)', async () => {
        return request.post('/compile/copyright-license')
            .send()
            .expect(422)
            .then(response => {
                response.body.error.should.equal('Missing `target` in /invoke body');
=======
    it('should normalize a sample text', async () => {
        return request.post('/normalize/copyright-license')
            .send({sample:draftCopyrightText})
            .expect(200)
            .expect('Content-Type', /json/)
            .then(response => {response.body.result.should.equal(draftCopyrightText);
            });
    });

    it('should normalize a edited sample text', async () => {
        return request.post('/normalize/copyright-license')
            .send({sample:editedDraftCopyrightText})
            .expect(200)
            .expect('Content-Type', /json/)
            .then(response => {response.body.result.should.equal(draftCopyrightText);
            });
    });

    it('should fail to normalize without sample text', async () => {
        return request.post('/normalize/copyright-license')
            .send({})
            .expect(422)
            .expect('Content-Type', /json/)
            .then(response => {
                response.body.error.should.equal('Missing `sample` in /normalize body');
>>>>>>> b21c6e31
            });
    });

    it('should initialize a clause using a template with sample (copyright-notice)', async () => {
        return request.post('/initialize/copyright-license')
            .send({ sample: draftCopyrightText})
            .expect(200)
            .expect('Content-Type',/json/)
            .then(response => {
                response.body.state.$class.should.equal('org.accordproject.runtime.State');
            });
    });

    it('should initialize a clause using a template with sample and params (latedeliveryandpenalty)', async () => {
        return request.post('/initialize/latedeliveryandpenalty')
            .send({ sample: draftLateText, params: params})
            .expect(200)
            .expect('Content-Type',/json/)
            .then(response => {
                response.body.state.$class.should.be.equal('org.accordproject.runtime.State');
                response.body.params.request.$class.should.be.equal('org.accordproject.latedeliveryandpenalty.LateDeliveryAndPenaltyRequest');
            });
    });

    it('should initialize a clause using a template with data (latedeliveryandpenalty)', async () => {
        return request.post('/initialize/latedeliveryandpenalty')
            .send({ data: parseBody})
            .expect(200)
            .expect('Content-Type',/json/)
            .then(response => {
                response.body.state.$class.should.be.equal('org.accordproject.runtime.State');
            });
    });

    it('should initialize a clause using a template with data and params (latedeliveryandpenalty)', async () => {
        return request.post('/initialize/latedeliveryandpenalty')
            .send({ data: parseBody, params: params})
            .expect(200)
            .expect('Content-Type',/json/)
            .then(response => {
                response.body.state.$class.should.be.equal('org.accordproject.runtime.State');
                response.body.params.request.$class.should.be.equal('org.accordproject.latedeliveryandpenalty.LateDeliveryAndPenaltyRequest');
            });
    });

    it('should fail to initialize a clause without data (latedeliveryandpenalty)', async () => {
        return request.post('/initialize/latedeliveryandpenalty')
            .send({ params: params})
            .expect(422)
            .expect('Content-Type',/json/)
            .then(response => {
                response.body.error.should.equal('Missing `sample` or `data` in /invoke body');
            });
    });

    it('should fail to initialize when there is no argument (latedeliveryandpenalty)', async () => {
        return request.post('/initialize/latedeliveryandpenalty')
            .send({})
            .expect(422)
            .expect('Content-Type',/json/)
            .then(response => {
                response.body.error.should.equal('Missing `sample` or `data` in /invoke body');
            });
    });

    after(() => {
        server.close();
    });
});<|MERGE_RESOLUTION|>--- conflicted
+++ resolved
@@ -370,7 +370,6 @@
             });
     });
 
-<<<<<<< HEAD
     it('should compile to a Go model (copyright-notice)', async () => {
         return request.post('/compile/copyright-license')
             .send({target:'Go'})
@@ -437,7 +436,9 @@
             .expect(422)
             .then(response => {
                 response.body.error.should.equal('Missing `target` in /invoke body');
-=======
+        });
+    });
+    
     it('should normalize a sample text', async () => {
         return request.post('/normalize/copyright-license')
             .send({sample:draftCopyrightText})
@@ -463,7 +464,6 @@
             .expect('Content-Type', /json/)
             .then(response => {
                 response.body.error.should.equal('Missing `sample` in /normalize body');
->>>>>>> b21c6e31
             });
     });
 
